--- conflicted
+++ resolved
@@ -11,11 +11,7 @@
 
 # This is specifically enabling checks because the output is too large to
 # fix in one go. As cleanups are done, more checks can be enabled
-<<<<<<< HEAD
-pylint -s n --disable=all --enable=C0325 anchore_engine
-=======
 pylint --rcfile=.pylintrc anchore_engine
->>>>>>> 156a3b6a
 
 print_colorized INFO "Finished linting Anchore Engine code."; echo
 
