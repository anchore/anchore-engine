from .fixtures import centos
import pytest


class TestRpm:
<<<<<<< HEAD
=======
    # TODO: futher work needs to be completed for syft file and directory listing.
    # @pytest.mark.parametrize('path', path_params(centos.pkgfiles_all))
    # def test_pkgfiles_all(self, analyzed_data, path):
    #     result = analyzed_data("rpm")
    #     pkgs = result['image']['imagedata']['analysis_report']['package_list']['pkgfiles.all']['base']
    #     assert pkgs.get(path) == 'RPMFILE'

>>>>>>> 3ef27a06
    @pytest.mark.parametrize('pkg,version', [pytest.param(pkg, version, id=pkg) for pkg, version in centos.pkgs_all.items()])
    def test_pkgs_all(self, analyzed_data, pkg, version):
        result = analyzed_data("rpm")
        pkgs = result['image']['imagedata']['analysis_report']['package_list']['pkgs.all']['base']
        assert pkgs.get(pkg) == version

    @pytest.mark.parametrize('pkg,metadata', centos.pkgs_allinfo.items())
    def test_pkgs_allinfo(self, analyzed_data, pkg, metadata):
        result = analyzed_data("rpm")
        pkgs = result['image']['imagedata']['analysis_report']['package_list']['pkgs.allinfo']['base']
        loaded = pkgs.get(pkg, {})
        assert loaded == metadata<|MERGE_RESOLUTION|>--- conflicted
+++ resolved
@@ -3,16 +3,13 @@
 
 
 class TestRpm:
-<<<<<<< HEAD
-=======
-    # TODO: futher work needs to be completed for syft file and directory listing.
-    # @pytest.mark.parametrize('path', path_params(centos.pkgfiles_all))
-    # def test_pkgfiles_all(self, analyzed_data, path):
-    #     result = analyzed_data("rpm")
-    #     pkgs = result['image']['imagedata']['analysis_report']['package_list']['pkgfiles.all']['base']
-    #     assert pkgs.get(path) == 'RPMFILE'
+    @pytest.mark.skip(reason="Waiting on completed functionality.")
+    @pytest.mark.parametrize('path', path_params(centos.pkgfiles_all))
+    def test_pkgfiles_all(self, analyzed_data, path):
+        result = analyzed_data("rpm")
+        pkgs = result['image']['imagedata']['analysis_report']['package_list']['pkgfiles.all']['base']
+        assert pkgs.get(path) == 'RPMFILE'
 
->>>>>>> 3ef27a06
     @pytest.mark.parametrize('pkg,version', [pytest.param(pkg, version, id=pkg) for pkg, version in centos.pkgs_all.items()])
     def test_pkgs_all(self, analyzed_data, pkg, version):
         result = analyzed_data("rpm")
