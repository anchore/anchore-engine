<<<<<<< HEAD
from . import *
=======
import os
import time
import uuid
from distutils.version import LooseVersion

import requests

from tests.functional import get_engine_version
>>>>>>> 156a3b6a

from distutils.version import LooseVersion
import requests
import uuid
import time
import json
import os

# Functional tests for user management flows for the api
anchore_user = os.environ["ANCHORE_CLI_USER"]
anchore_pass = os.environ["ANCHORE_CLI_PASS"]
anchore_url = os.environ["ANCHORE_CLI_URL"]

# User and endpoint for most requests
base_url = anchore_url
base_auth = (anchore_user, anchore_pass)


class SimpleClient(object):
    def __init__(self, username, password, base_url=None):
        self.auth = (username, password)
        self.base_url = base_url

    def _dispatch(self, method, path, body=None, params=None, auth=None):
        if not auth:
            auth = self.auth

        url = "/".join([self.base_url, path])
        print(
            "Dispatching: method={}, url={}, body={}, params={}".format(
                method.__name__, url, body, params
            )
        )
        resp = method(url=url, json=body, params=params, auth=auth)
        print(
            "Got response: Code={}, Content={}".format(resp.status_code, resp.content)
        )
        return resp

    def create_user(self, account_name, user_name, password):
        path = "accounts/{account}/users".format(account=account_name)
        body = {"username": user_name, "password": password}
        return self._dispatch(requests.post, path, body=body)

    def delete_user(self, account_name, user_name):
        path = "accounts/{account}/users/{user}".format(
            account=account_name, user=user_name
        )
        return self._dispatch(requests.delete, path)

    def get_user(self, account_name, user_name):
        path = "accounts/{account}/users/{user}".format(
            account=account_name, user=user_name
        )
        return self._dispatch(requests.get, path)

    def add_credential(self, account_name, user_name, password):
        path = "accounts/{account}/users/{user}/credentials".format(
            account=account_name, user=user_name
        )
        body = {"type": "password", "value": password}
        return self._dispatch(requests.post, path, body=body)

    def get_credential(self, account_name, user_name):
        path = "accounts/{account}/users/{user}/credentials".format(
            account=account_name, user=user_name
        )
        return self._dispatch(requests.get, path)

    def delete_credential(self, account_name, user_name, cred_type):
        path = "accounts/{account}/users/{user}/credentials".format(
            account=account_name, user=user_name
        )
        return self._dispatch(
            requests.delete, path, params={"credential_type": cred_type}
        )

    def create_account(self, account_name, account_type):
        path = "accounts"
        body = {"name": account_name, "email": account_name + "@testaccount.com"}

        return self._dispatch(requests.post, path, body=body)

    def get_account(self, account_name):
        path = "accounts/{account}".format(account=account_name)
        return self._dispatch(requests.get, path)

    def delete_account(self, account_name):
        path = "accounts/{account}".format(account=account_name)
        return self._dispatch(requests.delete, path)

    def list_accounts(self):
        path = "accounts"
        return self._dispatch(requests.get, path)

    def get_users(self, account_name):
        path = "accounts/{account}/users".format(account=account_name)
        return self._dispatch(requests.get, path)

    def activate_account(self, account_name):
        path = "accounts/{account}/state".format(account=account_name)
        return self._dispatch(requests.put, path, body={"state": "enabled"})

    def deactivate_account(self, account_name):
        path = "accounts/{account}/state".format(account=account_name)
        return self._dispatch(requests.put, path, body={"state": "disabled"})

    def user(self):
        path = "user"
        return self._dispatch(requests.get, path)

    def account(self):
        path = "account"
        return self._dispatch(requests.get, path)


def basic_user_test(data_matrix_tuple):
    client = SimpleClient(
        username=base_auth[0], password=base_auth[1], base_url=base_url
    )

    for entry in data_matrix_tuple:
        account = entry["account"]

        print("Creating new account: {}".format(account["name"]))
        client.create_account(account["name"], account["type"])

        for username, password in account["users"]:
            print("Creating new user: {}:{}".format(username, password))
            resp = client.create_user(account["name"], username, password)
            print("Response: {}".format(resp))

            print("Testing auth for new user")
            resp = client.query_user(username, password)
            print("Check response: {}".format(resp))


def assert_ok(resp):
    if not resp.status_code in [200, 204]:
        raise AssertionError("{} not in 200, 204".format(resp.status_code))
    else:
        print("Got expected 200/204")


def assert_not_found(resp):
    if not resp.status_code == 404:
        raise AssertionError("{} != 404".format(resp.status_code))
    else:
        print("Got exepcted 404")


def assert_bad_request(resp):
    if not resp.status_code == 400:
        raise AssertionError("{} != 400".format(resp.status_code))
    else:
        print("Got expected 400")


def assert_denied(resp):
    if not resp.status_code == 403:
        raise AssertionError("{} != 403".format(resp.status_code))
    else:
        print("Got expected 403")


def assert_unauthorized(resp):
    if not resp.status_code == 401:
        raise AssertionError("{} != 401".format(resp.status_code))
    else:
        print("Got expected 401")


def assert_account_state(resp, state_str):
    if resp.status_code != 200:
        raise AssertionError("Error response for state check: {}".format(resp))

    j = resp.json()
    found = j.get("state")
    if found != state_str:
        raise AssertionError(
            "Expected account state: {}, found {}".format(state_str, found)
        )
    else:
        print("Got expected account state: {}".format(found))


runtest = False


def test_engine_version():
    global runtest

    version = get_engine_version(base_auth[0], base_auth[1], base_url=base_url)
    if version:
        if LooseVersion(version) >= LooseVersion("0.3.0"):
            runtest = True


def test_account_lifecycle():
    if runtest:
        account_name = uuid.uuid4().hex
        print("Testing basic account lifecycle with account: {}".format(account_name))
        account_type = "user"

        username = uuid.uuid4().hex
        print("Using user: {}".format(username))

        admin_client = SimpleClient(
            username=base_auth[0], password=base_auth[1], base_url=base_url
        )
        assert_ok(admin_client.create_account(account_name, account_type))
        assert_ok(admin_client.get_account(account_name))

        assert_ok(admin_client.create_user(account_name, username, "testpass"))
        assert_ok(admin_client.get_user(account_name, username))

        assert_ok(admin_client.add_credential(account_name, username, "newpass"))

        user_client = SimpleClient(
            username=username, password="newpass", base_url=base_url
        )
        assert_ok(user_client.user())
        assert_ok(user_client.account())

        assert_denied(user_client.list_accounts())
        assert_ok(user_client.get_account(account_name))
        assert_denied(user_client.get_account("anotheraccount"))
        assert_denied(user_client.get_user("admin", "admin"))
        assert_ok(user_client.get_user(account_name, username))  # can get itself

        assert_ok(admin_client.deactivate_account(account_name))
        print("Sleeping for cache flush")
        time.sleep(6)
        assert_ok(admin_client.get_account(account_name))
        assert_denied(user_client.user())
        assert_ok(admin_client.activate_account(account_name))

        print("Sleeping for cache flush")
        time.sleep(6)
        assert_ok(user_client.user())

        admin_client.delete_credential(account_name, username, cred_type="password")
        print("Sleeping for cache flush")
        time.sleep(6)

        assert_unauthorized(user_client.user())
        admin_client.add_credential(account_name, username, "newpass")

        print("Sleeping for cache flush")
        time.sleep(6)

        assert_ok(user_client.user())

        assert_ok(admin_client.delete_user(account_name, username))
        assert_not_found(admin_client.get_user(account_name, username))

        assert_ok(admin_client.deactivate_account(account_name))
        assert_ok(admin_client.delete_account(account_name))
        assert_account_state(admin_client.get_account(account_name), "deleting")

        for i in range(10):
            time.sleep(10)
            if "deleting" != admin_client.get_account(account_name).json().get(
                "state", None
            ):
                break

        assert_not_found(admin_client.get_account(account_name))


def test_duplicate_account_create():
    if runtest:
        account_name = uuid.uuid4().hex
        print("Testing basic account lifecycle with account: {}".format(account_name))
        account_type = "user"

        username = uuid.uuid4().hex
        print("Using user: {}".format(username))

        admin_client = SimpleClient(
            username=base_auth[0], password=base_auth[1], base_url=base_url
        )
        assert_ok(admin_client.create_account(account_name, account_type))
        assert_bad_request(admin_client.create_account(account_name, account_type))
        assert_ok(admin_client.deactivate_account(account_name))
        assert_ok(admin_client.delete_account(account_name))
        assert_account_state(admin_client.get_account(account_name), "deleting")

        for i in range(10):
            time.sleep(10)
            if "deleting" != admin_client.get_account(account_name).json().get(
                "state", None
            ):
                break

        assert_not_found(admin_client.get_account(account_name))<|MERGE_RESOLUTION|>--- conflicted
+++ resolved
@@ -1,6 +1,3 @@
-<<<<<<< HEAD
-from . import *
-=======
 import os
 import time
 import uuid
@@ -9,7 +6,6 @@
 import requests
 
 from tests.functional import get_engine_version
->>>>>>> 156a3b6a
 
 from distutils.version import LooseVersion
 import requests
