import datetime
from anchore_engine.common.models.policy_engine import (
    FeedMetadata,
    FeedGroupMetadata,
    Image,
    ImageIngressResponse,
    ImageIngressRequest,
    ImageVulnerabilityListing,
    CpeVulnerability,
    CvssScore,
    CvssCombined,
    LegacyVulnerabilityReport,
    LegacyTableReport,
    LegacyMultiReport,
)
<<<<<<< HEAD

from anchore_engine.utils import datetime_to_rfc3339
=======
from anchore_engine.util.time import datetime_to_rfc3339
>>>>>>> 156a3b6a


def test_feeds():
    f = FeedMetadata()
    f.name = "feed1"
    d1 = datetime.datetime.utcnow()
    f.updated_at = d1
    assert f.to_json() == {
        "name": "feed1",
        "updated_at": datetime_to_rfc3339(d1),
        "groups": None,
        "enabled": None,
        "last_full_sync": None,
        "created_at": None,
    }

    f.groups = []
    g = FeedGroupMetadata()
    g.name = "group1"
    g.record_count = 10
    g.enabled = True
    f.groups.append(g)

    assert f.to_json() == {
        "name": "feed1",
        "updated_at": datetime_to_rfc3339(d1),
        "enabled": None,
        "last_full_sync": None,
        "created_at": None,
        "groups": [
            {
                "name": "group1",
                "enabled": True,
                "record_count": 10,
                "created_at": None,
                "updated_at": None,
                "last_sync": None,
            }
        ],
    }


def test_groups():
    d1 = datetime.datetime.utcnow()
    d2 = datetime.datetime.utcnow() - datetime.timedelta(days=1)
    g = FeedGroupMetadata()
    g.name = "group"
    g.enabled = True
    g.created_at = d2
    g.updated_at = d1
    g.last_sync = d1
    g.record_count = 0
    assert g.to_json() == {
        "name": "group",
        "enabled": True,
        "created_at": datetime_to_rfc3339(d2),
        "updated_at": datetime_to_rfc3339(d1),
        "last_sync": datetime_to_rfc3339(d1),
        "record_count": 0,
    }


def test_image():
    """
    Simple serialization test
    :return:
    """

    i = Image()
    i.user_id = "user"
    i.id = "image1"
    i.state = "active"
    i.digest = "digest"
    i.tags = ["tag1", "tag2"]
    assert i.to_json() == {
        "id": "image1",
        "user_id": "user",
        "digest": "digest",
        "tags": ["tag1", "tag2"],
        "state": "active",
        "created_at": None,
        "last_modified": None,
        "distro_namespace": None,
    }


def test_ingress_request():
    """
    Simple serialization test
    :return:
    """

    r = ImageIngressRequest()
    r.user_id = "user"
    r.image_id = "image1"
    r.fetch_url = "catalog://something.com/user/image_analysis/image1"
    assert r.to_json() == {
        "user_id": "user",
        "image_id": "image1",
        "fetch_url": "catalog://something.com/user/image_analysis/image1",
    }

    r = ImageIngressRequest()
    r.user_id = "user"
    r.image_id = "image1"
    r.fetch_url = "https://someserver.com/file"
    assert r.to_json() == {
        "user_id": "user",
        "image_id": "image1",
        "fetch_url": "https://someserver.com/file",
    }

    r = ImageIngressRequest()
    r.user_id = "user"
    r.image_id = "image1"
    r.fetch_url = "file:///path/to/file"
    assert r.to_json() == {
        "user_id": "user",
        "image_id": "image1",
        "fetch_url": "file:///path/to/file",
    }


def test_ingress_response():
    """
    Simple serialization test
    :return:
    """

    r = ImageIngressResponse()
    r.status = "ok"
    r.problems = []
    assert r.to_json() == {"status": "ok", "problems": []}

    r = ImageIngressResponse()
    assert r.to_json() == {
        "status": None,
        "problems": None,
    }


def test_vuln_report():
    r = ImageVulnerabilityListing()
    r.image_id = "image"
    r.user_id = "user"
    r.cpe_report = [CpeVulnerability()]
    v = r.cpe_report[0]
    v.name = "lib1"
    v.cpe = "cpe:*:*"
    v.cpe23 = "cpe2:*:*"
    v.version = "1.1"
    v.feed_name = "nvdv2"
    v.feed_namespace = "nvdv2:cpes"
    v.severity = "High"
    v.vulnerability_id = "CVE"
    v.vendor_data = [CvssCombined()]
    v.vendor_data[0].id = "CVE-VENDOR"
    v.vendor_data[0].cvss_v2 = CvssScore()
    v.vendor_data[0].cvss_v2.base_score = 1.0
    v.vendor_data[0].cvss_v2.exploitability_score = 2.0
    v.vendor_data[0].cvss_v2.impact_score = 3.0
    v.vendor_data[0].cvss_v3 = CvssScore()
    v.vendor_data[0].cvss_v3.base_score = 1.0
    v.vendor_data[0].cvss_v3.exploitability_score = 2.0
    v.vendor_data[0].cvss_v3.impact_score = 3.0
    v.nvd_data = [CvssCombined()]
    v.nvd_data[0].id = "CVE-NVD"
    v.nvd_data[0].cvss_v2 = CvssScore()
    v.nvd_data[0].cvss_v2.base_score = 1.1
    v.nvd_data[0].cvss_v2.exploitability_score = 2.2
    v.nvd_data[0].cvss_v2.impact_score = 3.3
    v.nvd_data[0].cvss_v3 = CvssScore()
    v.nvd_data[0].cvss_v3.base_score = 1.1
    v.nvd_data[0].cvss_v3.exploitability_score = 2.2
    v.nvd_data[0].cvss_v3.impact_score = 3.3
    r.legacy_report = LegacyVulnerabilityReport()
    r.legacy_report.multi = LegacyMultiReport()
    r.legacy_report.multi.result = LegacyTableReport()
    r.legacy_report.multi.result.colcount = 4
    r.legacy_report.multi.result.rowcount = 1
    r.legacy_report.multi.result.header = ["id", "name", "version", "url"]
    r.legacy_report.multi.result.rows = [["CVE-NVD", "lib1", "1.1", "http://someurl"]]
    r.legacy_report.multi.url_column_index = 3
    r.legacy_report.multi.warns = []

    assert r.to_json() == {
        "user_id": "user",
        "image_id": "image",
        "cpe_report": [
            {
                "cpe": "cpe:*:*",
                "cpe23": "cpe2:*:*",
                "pkg_path": None,
                "pkg_type": None,
                "feed_name": "nvdv2",
                "feed_namespace": "nvdv2:cpes",
                "version": "1.1",
                "name": "lib1",
                "link": None,
                "nvd_data": [
                    {
                        "id": "CVE-NVD",
                        "cvss_v2": {
                            "base_score": 1.1,
                            "exploitability_score": 2.2,
                            "impact_score": 3.3,
                        },
                        "cvss_v3": {
                            "base_score": 1.1,
                            "exploitability_score": 2.2,
                            "impact_score": 3.3,
                        },
                    }
                ],
                "vendor_data": [
                    {
                        "id": "CVE-VENDOR",
                        "cvss_v2": {
                            "base_score": 1.0,
                            "exploitability_score": 2.0,
                            "impact_score": 3.0,
                        },
                        "cvss_v3": {
                            "base_score": 1.0,
                            "exploitability_score": 2.0,
                            "impact_score": 3.0,
                        },
                    }
                ],
                "severity": "High",
                "vulnerability_id": "CVE",
            }
        ],
        "legacy_report": {
            "multi": {
                "result": {
                    "colcount": 4,
                    "header": ["id", "name", "version", "url"],
                    "rowcount": 1,
                    "rows": [["CVE-NVD", "lib1", "1.1", "http://someurl"]],
                },
                "url_column_index": 3,
                "warns": [],
            }
        },
    }<|MERGE_RESOLUTION|>--- conflicted
+++ resolved
@@ -13,12 +13,7 @@
     LegacyTableReport,
     LegacyMultiReport,
 )
-<<<<<<< HEAD
-
-from anchore_engine.utils import datetime_to_rfc3339
-=======
 from anchore_engine.util.time import datetime_to_rfc3339
->>>>>>> 156a3b6a
 
 
 def test_feeds():
