--- conflicted
+++ resolved
@@ -2,15 +2,6 @@
 import time
 from sqlalchemy import Column, Integer, String, BigInteger, DateTime, Enum, Text
 
-<<<<<<< HEAD
-import anchore_engine.db.entities.common
-import anchore_engine.subsys.object_store.manager
-from anchore_engine.db.entities.common import StringJSON
-import anchore_engine.common.helpers
-from anchore_engine.db.entities.exceptions import is_table_not_found
-from distutils.version import StrictVersion
-from contextlib import contextmanager
-=======
 from sqlalchemy import (
     BigInteger,
     Boolean,
@@ -66,7 +57,6 @@
     ALT_OBJECT_STORE_CONFIG_KEY,
     DEFAULT_OBJECT_STORE_MANAGER_ID,
 )
->>>>>>> 156a3b6a
 
 try:
     from anchore_engine.subsys import logger, identities
@@ -154,11 +144,6 @@
     """
     engine = anchore_engine.db.entities.common.get_engine()
 
-<<<<<<< HEAD
-    from anchore_engine.db.db_locks import db_application_lock, application_lock_ids
-
-=======
->>>>>>> 156a3b6a
     with db_application_lock(
         engine, (application_lock_ids["upgrade"]["namespace"], lock_id)
     ):
@@ -334,11 +319,6 @@
 def db_upgrade_001_002():
     engine = anchore_engine.db.entities.common.get_engine()
 
-<<<<<<< HEAD
-    from anchore_engine.db import db_registries, db_policybundle, session_scope
-
-=======
->>>>>>> 156a3b6a
     try:
         table_name = "registries"
         column = Column("registry_type", String, primary_key=False)
@@ -424,12 +404,6 @@
 def db_upgrade_003_004():
     engine = anchore_engine.db.entities.common.get_engine()
 
-<<<<<<< HEAD
-    from anchore_engine.db import db_catalog_image, db_archivedocument, session_scope
-    import anchore_engine.common
-
-=======
->>>>>>> 156a3b6a
     newcolumns = [
         Column("arch", String, primary_key=False),
         Column("distro", String, primary_key=False),
@@ -580,21 +554,6 @@
     :return:
     """
 
-<<<<<<< HEAD
-    from anchore_engine.db import (
-        LegacyArchiveDocument,
-        session_scope,
-        ObjectStorageMetadata,
-    )
-    from anchore_engine.subsys import object_store
-    from anchore_engine.subsys.object_store.config import (
-        DEFAULT_OBJECT_STORE_MANAGER_ID,
-        ALT_OBJECT_STORE_CONFIG_KEY,
-    )
-    from anchore_engine.configuration import localconfig
-
-=======
->>>>>>> 156a3b6a
     config = localconfig.get_config()
     object_store.initialize(
         config.get("services", {}).get("catalog", {}),
@@ -751,16 +710,6 @@
 def user_account_upgrades_007_008():
     logger.info("Upgrading user accounts for multi-user support")
 
-<<<<<<< HEAD
-    from anchore_engine.db import session_scope, legacy_db_users
-    from anchore_engine.subsys.identities import manager_factory, AccountStates
-    from anchore_engine.configuration.localconfig import (
-        SYSTEM_ACCOUNT_NAME,
-        ADMIN_ACCOUNT_NAME,
-    )
-
-=======
->>>>>>> 156a3b6a
     with session_scope() as session:
         mgr = manager_factory.for_session(session)
         for user in legacy_db_users.get_all():
@@ -853,10 +802,6 @@
 
 
 def policy_engine_packages_upgrade_007_008():
-<<<<<<< HEAD
-    from anchore_engine.db import session_scope, ImagePackage, ImageNpm, ImageGem, Image
-=======
->>>>>>> 156a3b6a
 
     if True:
         engine = anchore_engine.db.entities.common.get_engine()
@@ -1365,12 +1310,6 @@
     Upgrade to add column to users table
     :return:
     """
-<<<<<<< HEAD
-    from anchore_engine.db import session_scope
-    from anchore_engine.db.entities.identity import UserTypes, anchore_uuid
-    from anchore_engine.configuration import localconfig
-=======
->>>>>>> 156a3b6a
 
     engine = anchore_engine.db.entities.common.get_engine()
 
@@ -1543,16 +1482,6 @@
 
     :return:
     """
-<<<<<<< HEAD
-    from anchore_engine.services.policy_engine.engine.vulnerabilities import (
-        DistroNamespace,
-    )
-    from anchore_engine.services.policy_engine.engine.feeds.feeds import (
-        have_vulnerabilities_for,
-    )
-    from anchore_engine.services.policy_engine.engine.feeds import sync
-=======
->>>>>>> 156a3b6a
 
     engine = anchore_engine.db.entities.common.get_engine()
 
@@ -1597,13 +1526,6 @@
 
     :return:
     """
-<<<<<<< HEAD
-    from anchore_engine.services.policy_engine.engine.vulnerabilities import (
-        rescan_namespace,
-    )
-    from anchore_engine.db import session_scope
-=======
->>>>>>> 156a3b6a
 
     log.err(
         "Scanning all images applicable for the rhel data feed to create matches based on new CVE data in rhel:* groups in addition to RHSA-based data from old centos:* groups. This may take a while"
@@ -1644,12 +1566,6 @@
 
 
 def upgrade_014_archive_rules():
-<<<<<<< HEAD
-    from anchore_engine.db import session_scope
-    from anchore_engine.db.entities.identity import UserTypes
-
-=======
->>>>>>> 156a3b6a
     engine = anchore_engine.db.entities.common.get_engine()
 
     new_columns = [
