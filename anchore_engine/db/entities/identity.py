from collections import namedtuple
import enum
import datetime
import time
<<<<<<< HEAD
import re

from sqlalchemy import (
    Column,
    String,
    Boolean,
    Enum,
    Integer,
    ForeignKey,
    Text,
    DateTime,
)
=======

from authlib.integrations.sqla_oauth2.client_mixin import OAuth2ClientMixin
from authlib.integrations.sqla_oauth2.tokens_mixins import TokenMixin
from sqlalchemy import Boolean, Column, Enum, ForeignKey, Index, Integer, String, Text
>>>>>>> 156a3b6a
from sqlalchemy.orm import relationship

from anchore_engine.db.entities.common import (
    Base,
    UtilMixin,
    anchore_now,
    anchore_uuid,
    truncate_index_name,
)

from authlib.integrations.sqla_oauth2.client_mixin import OAuth2ClientMixin

from authlib.integrations.sqla_oauth2.tokens_mixins import TokenMixin


class AccountTypes(enum.Enum):
    """
    Covers basic account types, used for authorization in the default authorizer.
    External account type is reserved for use when configured to use external identity providers but where a record is needed in this db for id consistency

    """

    user = "user"  # Regular user
    admin = "admin"  # User admin, only one of these per system, the principal admin account for creating other accounts
    service = "service"  # System internal accounts for things like services
    external = "external"  # Identity managed by an external identity provider


class UserTypes(enum.Enum):
    """
    Types of user to distinguish expected authentication requirements
    """

    native = "native"  # Users authenticated by the internal db (e.g. with passwords)
    external = "external"  # Users that exist in Anchore but are authenticated externally (e.g. SAML or LDAP)
    internal = "internal"  # Internal service users that may only authenticate via generated tokens by services themselves (e.g. jwt)


class AccountStates(enum.Enum):
    enabled = "enabled"  # Normal state, all functionality enabled
    disabled = (
        "disabled"  # No user within the account can authenticate, effectively locked
    )
    deleting = "deleting"  # Pending deletion. Holds the name in the namespace until all resources are flushed and then record is removed


class Account(Base, UtilMixin):
    """
    Accounts are the entities that own resources. All users within an account share a resource pool.

    """

    __tablename__ = "accounts"

    name = Column(String, primary_key=True)
    state = Column(
        Enum(AccountStates, name="account_states"), default=AccountStates.enabled
    )
    type = Column(
        Enum(AccountTypes, name="account_types"),
        nullable=False,
        default=AccountTypes.user,
    )
    email = Column(String)
    created_at = Column(Integer, default=anchore_now)
    last_updated = Column(Integer, onupdate=anchore_now, default=anchore_now)

    users = relationship(
        "AccountUser",
        back_populates="account",
        lazy="dynamic",
        cascade="all, delete-orphan",
    )


class AccountUser(Base, UtilMixin):
    """
    A user can login and assume the rights of the containing account, basically, individual credentials.
    Users of external accounts are not expected, or allowed, to have credentials in this db since those are managed externally and could lead to conflict

    """

    __tablename__ = "account_users"

    username = Column(String, primary_key=True)  # Enforce globally unique user names
    account_name = Column(String, ForeignKey(Account.name))
    type = Column(
        Enum(UserTypes, name="user_types"), nullable=False, default=UserTypes.native
    )
    source = Column(String)
    created_at = Column(Integer, default=anchore_now)
    last_updated = Column(Integer, default=anchore_now)
    uuid = Column("uuid", String, nullable=False, default=anchore_uuid)

    account = relationship(
        "Account", back_populates="users", lazy="joined", innerjoin=True
    )
    credentials = relationship(
        "AccessCredential",
        back_populates="user",
        lazy="joined",
        cascade="all, delete-orphan",
    )

    __table_args__ = (
        Index(truncate_index_name("ix_account_users_account_name"), account_name),
        Index(truncate_index_name("ix_account_users_uuid"), uuid, unique=True),
    )

    def to_dict(self):
        """
        Override the base imple to include credentials
        :return: dictionary
        """
        value = super(AccountUser, self).to_dict()
        value["credentials"] = (
            {cred.type: cred.to_dict() for cred in self.credentials}
            if self.credentials
            else {}
        )
        value["account"] = self.account.to_dict()
        return value

    def is_external_user(self):
        return self.account.type == AccountTypes.external


class UserAccessCredentialTypes(enum.Enum):
    password = "password"
    token = "token"  # Reserved but not currently used


class AccessCredential(Base, UtilMixin):
    """
    A login credential value for authenticating users
    """

    __tablename__ = "user_access_credentials"

    username = Column(String, ForeignKey(AccountUser.username), primary_key=True)
    type = Column(
        Enum(UserAccessCredentialTypes, name="user_access_credential_types"),
        primary_key=True,
    )
    value = Column(String, nullable=False)
    created_at = Column(Integer, default=anchore_now)

    user = relationship("AccountUser", back_populates="credentials", lazy="joined")


# Entities needed by authlib for oauth2 support
class OAuth2Client(Base, UtilMixin, OAuth2ClientMixin):
    __tablename__ = "oauth2_clients"

    id = Column(Integer, primary_key=True)
    user_id = Column(String)


# TODO: probably move some of this to the AccessCredential type, use the 'value' field to encode the token
class OAuth2Token(Base, UtilMixin, TokenMixin):
    __tablename__ = "oauth2_tokens"

    id = Column(Integer, primary_key=True)
    user_id = Column(String)
    client_id = Column(String)
    token_type = Column(String)
    access_token = Column(String, unique=True, nullable=False)
    refresh_token = Column(String)
    scope = Column(Text, default="")
    revoked = Column(Boolean, default=False)
    issued_at = Column(Integer, nullable=False, default=lambda: int(time.time()))
    expires_in = Column(Integer, nullable=False, default=0)

    __table_args__ = (
        Index(truncate_index_name("ix_oauth2_tokens_refresh_token"), refresh_token),
        {},
    )

    def get_scope(self):
        return self.scope

    def get_expires_in(self):
        return self.expires_in

    def get_expires_at(self):
        return self.issued_at + self.expires_in

    def is_refresh_token_expired(self):
        return self.revoked<|MERGE_RESOLUTION|>--- conflicted
+++ resolved
@@ -2,25 +2,10 @@
 import enum
 import datetime
 import time
-<<<<<<< HEAD
-import re
-
-from sqlalchemy import (
-    Column,
-    String,
-    Boolean,
-    Enum,
-    Integer,
-    ForeignKey,
-    Text,
-    DateTime,
-)
-=======
 
 from authlib.integrations.sqla_oauth2.client_mixin import OAuth2ClientMixin
 from authlib.integrations.sqla_oauth2.tokens_mixins import TokenMixin
 from sqlalchemy import Boolean, Column, Enum, ForeignKey, Index, Integer, String, Text
->>>>>>> 156a3b6a
 from sqlalchemy.orm import relationship
 
 from anchore_engine.db.entities.common import (
