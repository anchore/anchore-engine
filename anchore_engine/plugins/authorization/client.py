--- conflicted
+++ resolved
@@ -3,12 +3,7 @@
 import json
 import datetime
 from anchore_engine.subsys import logger
-<<<<<<< HEAD
-from urllib import parse as urlparse
-from anchore_engine.utils import datetime_to_rfc3339
-=======
 from anchore_engine.util.time import datetime_to_rfc3339
->>>>>>> 156a3b6a
 
 
 class BasicApiClient(object):
