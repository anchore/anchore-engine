import re

from anchore_engine.analyzers.utils import dig


def handler(findings, artifact):
    """
    Handler function to map syft results for an alpine package type into the engine "raw" document format.
    """
    _all_packages(findings, artifact)
    _all_package_info(findings, artifact)


def _all_package_info(findings, artifact):
    name = artifact['name']
    version = artifact['version']

    version_pattern = re.match(r"(\S*)-(\S*)", version)
    if version_pattern:
        version = version_pattern.group(1) or version
        release = version_pattern.group(2) or "N/A"

    pkg_value = {
        'type': "rpm",
        'version': version,
        'arch': dig(artifact, 'metadata', 'architecture', default="x86_64"),
        'sourcepkg': dig(artifact, 'metadata', 'sourceRpm', default="N/A"),
        'origin': dig(artifact, 'metadata', 'vendor', default="Centos"),
        'release': release,
        'size': str(dig(artifact, 'metadata', 'size', default="N/A")),
        'license': dig(artifact, 'metadata', 'license', default="N/A"),
    }
           
    if pkg_value['arch'] == 'amd64':
        pkg_value['arch'] = 'x86_64'

    findings['package_list']['pkgs.allinfo']['base'][name] = pkg_value


def _all_packages(findings, artifact):
    name = artifact['name']
    version = artifact["version"]
    if name and version:
<<<<<<< HEAD
        findings['package_list']['pkgs.all']['base'][name] = version
=======
        findings['package_list']['pkgs.all']['base'][name] = version

# TODO: Syft still have work to be completed to properly retrieve directories and
# files.
# def _all_package_files(findings, artifact):
#     for file in dig(artifact, 'metadata', 'files', default=[]):
#         pkgfile = file.get('path')
#         findings['package_list']['pkgfiles.all']['base'][pkgfile] = "RPMFILE"
>>>>>>> 3ef27a06
<|MERGE_RESOLUTION|>--- conflicted
+++ resolved
@@ -7,6 +7,7 @@
     """
     Handler function to map syft results for an alpine package type into the engine "raw" document format.
     """
+    # _all_package_files(findings, artifact)
     _all_packages(findings, artifact)
     _all_package_info(findings, artifact)
 
@@ -41,15 +42,10 @@
     name = artifact['name']
     version = artifact["version"]
     if name and version:
-<<<<<<< HEAD
-        findings['package_list']['pkgs.all']['base'][name] = version
-=======
         findings['package_list']['pkgs.all']['base'][name] = version
 
-# TODO: Syft still have work to be completed to properly retrieve directories and
-# files.
-# def _all_package_files(findings, artifact):
-#     for file in dig(artifact, 'metadata', 'files', default=[]):
-#         pkgfile = file.get('path')
-#         findings['package_list']['pkgfiles.all']['base'][pkgfile] = "RPMFILE"
->>>>>>> 3ef27a06
+
+def _all_package_files(findings, artifact):
+    for file in dig(artifact, 'metadata', 'files', default=[]):
+        pkgfile = file.get('path')
+        findings['package_list']['pkgfiles.all']['base'][pkgfile] = "RPMFILE"