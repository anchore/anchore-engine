--- conflicted
+++ resolved
@@ -40,14 +40,10 @@
 
 # Load all the gate classes to ensure the registry is populated. This may appear unused but is necessary for proper lookup
 from anchore_engine.services.policy_engine.engine.policy.gates import *
-<<<<<<< HEAD
-from anchore_engine.utils import rfc3339str_to_datetime
-=======
 from anchore_engine.subsys import logger
 from anchore_engine.util.docker import parse_dockerimage_string
 from anchore_engine.util.matcher import is_match, regexify
 from anchore_engine.util.time import rfc3339str_to_datetime
->>>>>>> 156a3b6a
 
 
 class VersionedEntityMixin(object):
