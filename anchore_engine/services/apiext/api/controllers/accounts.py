"""
API handlers for /accounts routes in the External API

"""
import datetime
import os, json
from anchore_engine.clients.services import internal_client_for
from anchore_engine.clients.services.catalog import CatalogClient
from anchore_engine.apis import ApiRequestContextProxy
from anchore_engine.db import (
    AccountTypes,
    UserAccessCredentialTypes,
    session_scope,
    AccountStates,
    UserTypes,
)
from anchore_engine.db.db_accounts import (
    AccountAlreadyExistsError,
    AccountNotFoundError,
    InvalidStateError,
    DisableAdminAccountError,
)
from anchore_engine.db.db_account_users import UserAlreadyExistsError, UserNotFoundError
from anchore_engine.utils import datetime_to_rfc3339
from anchore_engine.common.helpers import make_response_error
from anchore_engine.subsys import logger
from anchore_engine.subsys.identities import manager_factory
<<<<<<< HEAD
from anchore_engine.apis.authorization import (
    get_authorizer,
    ParameterBoundValue,
    ActionBoundPermission,
    NotificationTypes,
    RequestingAccountValue,
)
from anchore_engine.configuration.localconfig import (
    ADMIN_USERNAME,
    SYSTEM_USERNAME,
    GLOBAL_RESOURCE_DOMAIN,
    USER_MOD_PROTECTED_ACCOUNT_NAMES,
    RESERVED_ACCOUNT_NAMES,
    get_config,
    load_policy_bundles,
    DELETE_PROTECTED_USER_NAMES,
    DELETE_PROTECTED_ACCOUNT_TYPES,
)

=======
from anchore_engine.util.time import datetime_to_rfc3339
>>>>>>> 156a3b6a

authorizer = get_authorizer()


def account_db_to_msg(account):
    if account is None:
        return None

    return {
        "name": account["name"],
        "email": account["email"],
        "state": account["state"].value
        if type(account["state"]) != str
        else account["state"],
        "type": account["type"]
        if type(account["type"]) == str
        else account["type"].value,
        "created_at": datetime_to_rfc3339(
            datetime.datetime.utcfromtimestamp(account["created_at"])
        ),
        "last_updated": datetime_to_rfc3339(
            datetime.datetime.utcfromtimestamp(account["last_updated"])
        ),
    }


def account_db_to_status_msg(account):
    if account is None:
        return None

    return {
        "state": account["state"].value
        if type(account["state"]) != str
        else account["state"],
    }


def user_db_to_msg(user):
    if user is None:
        return None

    return {
        "username": user["username"],
        "type": user["type"].value,
        "source": user["source"],
        "created_at": datetime_to_rfc3339(
            datetime.datetime.utcfromtimestamp(user["created_at"])
        ),
        "last_updated": datetime_to_rfc3339(
            datetime.datetime.utcfromtimestamp(user["last_updated"])
        ),
    }


def credential_db_to_msg(credential):
    if credential is None:
        return None

    return {
        "type": credential["type"].value,
        "value": "".join(["*" for _ in credential["value"]]),
        "created_at": datetime_to_rfc3339(
            datetime.datetime.utcfromtimestamp(credential["created_at"])
        ),
    }


def can_create_account(account_dict):
    if not account_dict.get("name"):
        raise ValueError('"name" is required')

    if account_dict.get("name") in RESERVED_ACCOUNT_NAMES:
        raise ValueError("Cannot use name {}".format(account_dict.get("name")))

    if account_dict.get("type") and account_dict.get("type") != "user":
        raise ValueError(
            'Account type must be "user", found: {}'.format(account_dict.get("type"))
        )

    return True


def can_delete_user(user):
    """
    Return if the user can be deleted (is allowed based on type, eg. not a service account)
    :param user:
    :return:
    """
    if (
        user["username"] in DELETE_PROTECTED_USER_NAMES
        or user["account_name"] in USER_MOD_PROTECTED_ACCOUNT_NAMES
        or user["account"]["type"] in [AccountTypes.service]
    ):
        return False
    else:
        return True


def can_delete_account(account):
    """
    Return if the user can be deleted (is allowed based on type, eg. not a service account)
    :param user:
    :return:
    """
    if (
        account["name"] in USER_MOD_PROTECTED_ACCOUNT_NAMES
        or account["type"] in DELETE_PROTECTED_ACCOUNT_TYPES
    ):
        return False
    else:
        return True


def verify_account(accountname, mgr):
    accnt = mgr.get_account(accountname)
    if not accnt:
        raise AccountNotFoundError(accountname)
    if accnt["type"] == AccountTypes.service:
        raise Exception("Bad Request")
    return accnt


def verify_user(username, accountname, mgr):
    usr = mgr.get_user(username)
    if not usr or usr["account_name"] != accountname:
        raise UserNotFoundError(username)
    if usr["account"]["type"] == AccountTypes.service:
        raise Exception("Bad Request")
    return usr


@authorizer.requires([ActionBoundPermission(domain=RequestingAccountValue())])
def get_users_account():
    """
    GET /account

    :return:
    """

    try:
        with session_scope() as session:
            mgr = manager_factory.for_session(session)
            account = mgr.get_account(ApiRequestContextProxy.namespace())
            return account_db_to_msg(account), 200
    except Exception as ex:
        logger.exception("API Error")
        return make_response_error(errmsg=str(ex)), 500


@authorizer.requires([ActionBoundPermission(domain=GLOBAL_RESOURCE_DOMAIN)])
def list_accounts(state=None):
    """
    GET /accounts

    :param active:
    :return:
    """

    try:
        with session_scope() as session:
            mgr = manager_factory.for_session(session)
            if state is not None:
                try:
                    state = AccountStates(state)
                except:
                    return (
                        make_response_error(
                            "Bad Request: state {} not a valid value", in_httpcode=400
                        ),
                        400,
                    )

            response = mgr.list_accounts(with_state=state)

            return list(map(account_db_to_msg, response)), 200
    except Exception as ex:
        logger.exception("API Error")
        return make_response_error("Error listing accounts", in_httpcode=500), 500


@authorizer.requires([ActionBoundPermission(domain=GLOBAL_RESOURCE_DOMAIN)])
def create_account(account):
    """
    POST /accounts

    :param account:
    :return:
    """

    try:
        try:
            can_create_account(account)
        except ValueError as ex:
            return (
                make_response_error(
                    "Invalid account request: {}".format(ex.args[0]), in_httpcode=400
                ),
                400,
            )
        except Exception as ex:
            logger.exception("Unexpected exception in account validation")
            return make_response_error("Invalid account request", in_httpcode=400), 400

        with session_scope() as session:
            mgr = manager_factory.for_session(session)
            try:
                resp = mgr.create_account(
                    account_name=account["name"],
                    account_type=account.get("type", AccountTypes.user.value),
                    email=account.get("email"),
                )
            except ValueError as ex:
                return (
                    make_response_error(
                        "Validation failed: {}".format(ex), in_httpcode=400
                    ),
                    400,
                )

            authorizer.notify(NotificationTypes.domain_created, account["name"])

            # Initialize account stuff
            try:
                _init_policy(account["name"], config=get_config())
            except Exception:
                logger.exception(
                    "Could not initialize policy bundle for new account: {}".format(
                        account["name"]
                    )
                )
                raise

        return account_db_to_msg(resp), 200
    except AccountAlreadyExistsError as ex:
        return (
            make_response_error(errmsg="Account already exists", in_httpcode=400),
            400,
        )
    except Exception as ex:
        logger.exception("Unexpected Error creating account")
        return make_response_error("Error creating account", in_httpcode=500), 500


@authorizer.requires([ActionBoundPermission(domain=ParameterBoundValue("accountname"))])
def get_account(accountname):
    """
    GET /accounts/{accountname}

    :param accountname:
    :return:
    """

    try:

        with session_scope() as session:
            mgr = manager_factory.for_session(session)
            account = verify_account(accountname, mgr)
            return account_db_to_msg(account), 200
    except AccountNotFoundError as ex:
        return make_response_error("Account not found", in_httpcode=404), 404
    except Exception as ex:
        logger.exception("API Error")
        return make_response_error("Error getting account", in_httpcode=500), 500


@authorizer.requires(
    [
        ActionBoundPermission(
            domain=GLOBAL_RESOURCE_DOMAIN, target=ParameterBoundValue("accountname")
        )
    ]
)
def delete_account(accountname):
    """
    DELETE /account/{accountname}

    :param accountname:
    :return:
    """

    try:

        with session_scope() as session:
            mgr = manager_factory.for_session(session)
            account = verify_account(accountname, mgr)
            if not can_delete_account(account):
                return (
                    make_response_error("Account cannot be deleted", in_httpcode=400),
                    400,
                )
            else:
                account = mgr.update_account_state(accountname, AccountStates.deleting)

                # Flush from authz system if necessary
                authorizer.notify(NotificationTypes.domain_deleted, accountname)

                users = mgr.list_users(accountname)
                for user in users:
                    # Flush users
                    logger.debug(
                        "Deleting account user {} on authz system if using plugin".format(
                            user["username"]
                        )
                    )
                    authorizer.notify(
                        NotificationTypes.principal_deleted, user["username"]
                    )

                    logger.debug("Deleting account user: {}".format(user["username"]))
                    mgr.delete_user(user["username"])

            return account_db_to_status_msg(account), 200
    except InvalidStateError as ex:
        return make_response_error(str(ex), in_httpcode=400), 400
    except AccountNotFoundError as ex:
        return make_response_error("Account not found", in_httpcode=404), 404
    except Exception as e:
        logger.exception("API Error")
        return make_response_error("Error deleting account", in_httpcode=500), 500


@authorizer.requires(
    [
        ActionBoundPermission(
            domain=GLOBAL_RESOURCE_DOMAIN, target=ParameterBoundValue("accountname")
        )
    ]
)
def update_account_state(accountname, desired_state):
    """
    POST /accounts/{accountname}/state

    Body: {"state": "enabled"|"disabled"}

    :param accountname: str account name to update
    :param desired_state: json object for desired state to set
    :return: account json object
    """

    try:
        with session_scope() as session:
            mgr = manager_factory.for_session(session)
            verify_account(accountname, mgr)
            result = mgr.update_account_state(
                accountname, AccountStates(desired_state.get("state"))
            )
            if result:
                return account_db_to_status_msg(result), 200
            else:
                return make_response_error("Error updating account state"), 500
    except (InvalidStateError, DisableAdminAccountError) as ex:
        return make_response_error(str(ex), in_httpcode=400), 400
    except AccountNotFoundError as ex:
        return make_response_error("Account not found", in_httpcode=404), 404
    except Exception as e:
        logger.exception("API Error")
        return make_response_error("Error updating account state", in_httpcode=500), 500


@authorizer.requires([ActionBoundPermission(domain=ParameterBoundValue("accountname"))])
def list_users(accountname):
    """
    GET /accounts/{accountname}/users

    :param account:
    :return:
    """

    try:

        with session_scope() as session:
            mgr = manager_factory.for_session(session)
            verify_account(accountname, mgr)

            users = mgr.list_users(accountname)
            if users is None:
                return make_response_error("No such account", in_httpcode=404), 404

            response = list(map(user_db_to_msg, users))
            return response, 200
    except AccountNotFoundError as ex:
        return make_response_error("Account not found", in_httpcode=404), 404
    except Exception as e:
        logger.exception("API Error")
        return make_response_error("Error listing account users", in_httpcode=500), 500


@authorizer.requires(
    [
        ActionBoundPermission(
            domain=ParameterBoundValue("accountname"),
            target=ParameterBoundValue("username"),
        )
    ]
)
def get_account_user(accountname, username):
    """
    GET /accounts/{accountname}/users/{username}

    :param accountname:
    :param username:
    :return:
    """

    try:

        with session_scope() as session:
            mgr = manager_factory.for_session(session)
            user = verify_user(username, accountname, mgr)

            response = user_db_to_msg(user)
            return response, 200
    except (UserNotFoundError, AccountNotFoundError):
        return make_response_error("User not found", in_httpcode=404), 404
    except Exception as e:
        logger.exception("API Error")
        return make_response_error("Error getting user record", in_httpcode=500), 500


@authorizer.requires([ActionBoundPermission(domain=ParameterBoundValue("accountname"))])
def create_user(accountname, user):
    """
    POST /accounts/{accountname}/users

    :param accountname:
    :param user:
    :return:
    """

    try:

        with session_scope() as session:
            mgr = manager_factory.for_session(session)
            verify_account(accountname, mgr)

            try:
                usr = mgr.create_user(
                    account_name=accountname,
                    username=user["username"],
                    password=user["password"],
                )
            except ValueError as ex:
                return (
                    make_response_error(
                        "Validation failed: {}".format(ex), in_httpcode=400
                    ),
                    400,
                )

            # Flush from authz system if necessary, will rollback if this fails, but rely on the db state checks first to gate this
            authorizer.notify(NotificationTypes.principal_created, usr["username"])

            return user_db_to_msg(usr), 200
    except UserAlreadyExistsError as ex:
        return make_response_error("User already exists", in_httpcode=400), 400
    except AccountNotFoundError as ex:
        return make_response_error("Account not found", in_httpcode=404), 404
    except Exception as e:
        logger.exception("API Error")
        return make_response_error("Internal error adding user"), 500


@authorizer.requires(
    [
        ActionBoundPermission(
            domain=ParameterBoundValue("accountname"),
            target=ParameterBoundValue("username"),
        )
    ]
)
def create_user_credential(accountname, username, credential):
    """
    POST /accounts/{accountname}/users/{username}/credentials
    :param accountname: str account id for account account record
    :param username: str username
    :param credential: json object of the credential type
    :return: credential json object
    """

    try:
        with session_scope() as session:
            mgr = manager_factory.for_session(session)
            user = verify_user(username, accountname, mgr)

            if user["type"] != UserTypes.native:
                return (
                    make_response_error(
                        "Users with type other than 'native' cannot have password credentials",
                        in_httpcode=400,
                    ),
                    400,
                )

            # For now, only support passwords via the api
            if credential["type"] != "password":
                return (
                    make_response_error("Invalid credential type", in_httpcode=404),
                    404,
                )

            if not credential.get("value"):
                return (
                    make_response_error(
                        "Invalid credential value, must be non-null and non-empty",
                        in_httpcode=400,
                    ),
                    400,
                )

            try:
                cred_type = UserAccessCredentialTypes(credential["type"])
            except:
                return (
                    make_response_error(
                        errmsg="Invalid credential type", in_httpcode=400
                    ),
                    400,
                )

            cred = mgr.add_user_credential(
                username=username, credential_type=cred_type, value=credential["value"]
            )

            return credential_db_to_msg(cred), 200
    except UserNotFoundError as ex:
        return make_response_error("User not found", in_httpcode=404), 404
    except AccountNotFoundError as ex:
        return make_response_error("Account not found", in_httpcode=404), 404
    except Exception as e:
        logger.exception("API Error")
        return (
            make_response_error(
                "Internal error creating credential {}".format(accountname)
            ),
            500,
        )


@authorizer.requires(
    [
        ActionBoundPermission(
            domain=ParameterBoundValue("accountname"),
            target=ParameterBoundValue("username"),
        )
    ]
)
def list_user_credentials(accountname, username):
    """
    GET /accounts/{accountname}/users/{username}/credentials

    :param username:
    :return:
    """

    try:
        with session_scope() as session:
            mgr = manager_factory.for_session(session)
            usr = verify_user(username, accountname, mgr)
            cred = usr["credentials"].get(UserAccessCredentialTypes.password)
            if cred is None:
                return [], 200
            else:
                cred = credential_db_to_msg(cred)
                return [cred], 200
    except UserNotFoundError as ex:
        return make_response_error("User not found", in_httpcode=404), 404
    except AccountNotFoundError as ex:
        return make_response_error("Account not found", in_httpcode=404), 404
    except Exception as ex:
        logger.exception("Api Error")
        return make_response_error(errmsg=str(ex), in_httpcode=500), 500


@authorizer.requires(
    [
        ActionBoundPermission(
            domain=ParameterBoundValue("accountname"),
            target=ParameterBoundValue("username"),
        )
    ]
)
def delete_user_credential(accountname, username, credential_type):
    """
    DELETE /accounts/{accountname}/users/{username}/credentials?credential_type=password
    :param username:
    :param credential_type:
    :return:
    """

    if not credential_type:
        return (
            make_response_error("credential type must be specified", in_httpcode=400),
            400,
        )

    try:
        with session_scope() as session:
            mgr = manager_factory.for_session(session)
            usr = verify_user(username, accountname, mgr)
            if credential_type != "password":
                return (
                    make_response_error("Invalid credential type", in_httpcode=400),
                    400,
                )

            if username == ApiRequestContextProxy.identity().username:
                return (
                    make_response_error(
                        "Cannot delete credential of authenticated user",
                        in_httpcode=400,
                    ),
                    400,
                )

            resp = mgr.delete_user_credential(username, credential_type)
            return None, 204
    except UserNotFoundError as ex:
        return make_response_error("User not found", in_httpcode=404), 404
    except AccountNotFoundError as ex:
        return make_response_error("Account not found", in_httpcode=404), 404
    except Exception as ex:
        logger.exception("Api Error")
        return make_response_error(errmsg=str(ex), in_httpcode=500), 500


@authorizer.requires(
    [
        ActionBoundPermission(
            domain=ParameterBoundValue("accountname"),
            target=ParameterBoundValue("username"),
        )
    ]
)
def delete_user(accountname, username):
    """
    DELETE /accounts/{accountname}/users/{username}

    :param accountname:
    :param username: the user to delete
    :return:
    """

    try:
        with session_scope() as session:
            mgr = manager_factory.for_session(session)
            usr = verify_user(username, accountname, mgr)
            if not can_delete_user(usr):
                return (
                    make_response_error(
                        "User not allowed to be deleted due to system constraints",
                        in_httpcode=400,
                    ),
                    400,
                )
            elif ApiRequestContextProxy.identity().username == username:
                return (
                    make_response_error(
                        "Cannot delete credential used for authentication of the request",
                        in_httpcode=400,
                    ),
                    400,
                )
            else:
                if mgr.delete_user(username):
                    # Flush from authz system if necessary, will rollback if this fails, but rely on the db state checks first to gate this
                    authorizer.notify(NotificationTypes.principal_deleted, username)

                    return None, 204
                else:
                    return (
                        make_response_error(
                            "Failed to delete user: {}".format(username),
                            in_httpcode=500,
                        ),
                        500,
                    )
    except (UserNotFoundError, AccountNotFoundError):
        return make_response_error("User not found", in_httpcode=404), 404
    except Exception as e:
        logger.exception("API Error")
        return (
            make_response_error(
                "Internal error deleting user {}".format(username), in_httpcode=500
            ),
            500,
        )


# TODO: move this to the catalog when all account/user modifications are handled there
def _init_policy(accountname, config):
    """
    Initialize a new bundle for the given accountname

    :return: bool indicating if bundle was created or not (False means one already existed)
    """

    client = internal_client_for(CatalogClient, accountname)
    policies = client.list_policies()

    if len(policies) == 0:
        logger.debug(
            "Account {} has no policy bundle - installing default".format(accountname)
        )

        # What to do with each policy bundle
        def process_bundle(policy_bundle, bundle):
            resp = client.add_policy(bundle, active=policy_bundle["active"])
            if not resp:
                raise Exception(
                    "policy bundle {} DB add failed".format(str(policy_bundle))
                )

        # How to handle any exceptions form opening the bundle file or converting its contents
        # to json
        def process_exception(exception):
            logger.error(
                "could not load up bundles for user - exception: " + str(exception)
            )
            raise

        try:
            load_policy_bundles(config, process_bundle, process_exception)
        except Exception:
            raise
    else:
        logger.debug(
            "Existing bundle found for account: {}. Not expected on invocations of this function in most uses".format(
                accountname
            )
        )
        return False<|MERGE_RESOLUTION|>--- conflicted
+++ resolved
@@ -25,29 +25,7 @@
 from anchore_engine.common.helpers import make_response_error
 from anchore_engine.subsys import logger
 from anchore_engine.subsys.identities import manager_factory
-<<<<<<< HEAD
-from anchore_engine.apis.authorization import (
-    get_authorizer,
-    ParameterBoundValue,
-    ActionBoundPermission,
-    NotificationTypes,
-    RequestingAccountValue,
-)
-from anchore_engine.configuration.localconfig import (
-    ADMIN_USERNAME,
-    SYSTEM_USERNAME,
-    GLOBAL_RESOURCE_DOMAIN,
-    USER_MOD_PROTECTED_ACCOUNT_NAMES,
-    RESERVED_ACCOUNT_NAMES,
-    get_config,
-    load_policy_bundles,
-    DELETE_PROTECTED_USER_NAMES,
-    DELETE_PROTECTED_ACCOUNT_TYPES,
-)
-
-=======
 from anchore_engine.util.time import datetime_to_rfc3339
->>>>>>> 156a3b6a
 
 authorizer = get_authorizer()
 
