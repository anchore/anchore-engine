import datetime
from hashlib import sha256
from connexion import request

from anchore_engine.apis import exceptions as api_exceptions
from anchore_engine.apis.authorization import get_authorizer, INTERNAL_SERVICE_ALLOWED
from anchore_engine.apis.context import ApiRequestContextProxy
from anchore_engine.subsys.object_store import manager
from anchore_engine.common.helpers import make_response_error
from anchore_engine.subsys import logger
from anchore_engine.db import session_scope
from anchore_engine.db.entities.catalog import (
    ImageImportOperation,
    ImageImportContent,
    ImportState,
)
<<<<<<< HEAD
from anchore_engine.utils import datetime_to_rfc3339, ensure_str, ensure_bytes
=======
from anchore_engine.subsys import logger
from anchore_engine.subsys.object_store import manager
from anchore_engine.util.time import datetime_to_rfc3339
from anchore_engine.utils import ensure_str
>>>>>>> 156a3b6a

authorizer = get_authorizer()

IMPORT_BUCKET = "image_content_imports"

MAX_UPLOAD_SIZE = 100 * 1024 * 1024  # 100 MB
OPERATION_EXPIRATION_DELTA = datetime.timedelta(hours=24)


@authorizer.requires_account(with_types=INTERNAL_SERVICE_ALLOWED)
def create_operation():
    """
    POST /imports/images

    :return:
    """
    try:
        with session_scope() as db_session:
            op = ImageImportOperation()
            op.account = ApiRequestContextProxy.namespace()
            op.status = ImportState.pending
            op.expires_at = datetime.datetime.utcnow() + OPERATION_EXPIRATION_DELTA

            db_session.add(op)
            db_session.flush()
            resp = op.to_json()

        return resp, 200
    except Exception as ex:
        return make_response_error(ex, in_httpcode=500), 500


@authorizer.requires_account(with_types=INTERNAL_SERVICE_ALLOWED)
def list_operations():
    """
    GET /imports/images

    :return:
    """
    try:
        with session_scope() as db_session:
            resp = [
                x.to_json()
                for x in db_session.query(ImageImportOperation)
                .filter_by(account=ApiRequestContextProxy.namespace())
                .all()
            ]

        return resp, 200
    except Exception as ex:
        return make_response_error(ex, in_httpcode=500), 500


@authorizer.requires_account(with_types=INTERNAL_SERVICE_ALLOWED)
def get_operation(operation_id):
    """
    GET /imports/images/{operation_id}

    :param operation_id:
    :return:
    """
    try:
        with session_scope() as db_session:
            record = (
                db_session.query(ImageImportOperation)
                .filter_by(
                    account=ApiRequestContextProxy.namespace(), uuid=operation_id
                )
                .one_or_none()
            )
            if record:
                resp = record.to_json()
            else:
                raise api_exceptions.ResourceNotFound(resource=operation_id, detail={})

        return resp, 200
    except Exception as ex:
        return make_response_error(ex, in_httpcode=500), 500


@authorizer.requires_account(with_types=INTERNAL_SERVICE_ALLOWED)
def invalidate_operation(operation_id):
    """
    DELETE /imports/images/{operation_id}

    :param operation_id:
    :return:
    """
    try:
        with session_scope() as db_session:
            record = (
                db_session.query(ImageImportOperation)
                .filter_by(
                    account=ApiRequestContextProxy.namespace(), uuid=operation_id
                )
                .one_or_none()
            )
            if record:
                if record.status not in [
                    ImportState.invalidated,
                    ImportState.complete,
                    ImportState.processing,
                ]:
                    record.status = ImportState.invalidated
                    db_session.flush()

                resp = record.to_json()
            else:
                raise api_exceptions.ResourceNotFound(resource=operation_id, detail={})

        return resp, 200
    except Exception as ex:
        return make_response_error(ex, in_httpcode=500), 500


@authorizer.requires_account(with_types=INTERNAL_SERVICE_ALLOWED)
def update_operation(operation_id, operation):
    """
    PUT /imports/images/{operation_id}

    Will only update the status, no other fields

    :param operation_id:
    :param operation: content of operation to update
    :return:
    """
    if not operation.get("status"):
        raise api_exceptions.BadRequest("status field required", detail={})

    try:
        with session_scope() as db_session:
            record = (
                db_session.query(ImageImportOperation)
                .filter_by(
                    account=ApiRequestContextProxy.namespace(), uuid=operation_id
                )
                .one_or_none()
            )
            if record:
                if record.status.is_active():
                    record.status = ImportState(operation.get("status"))
                    db_session.flush()
                else:
                    raise api_exceptions.BadRequest(
                        "Cannot update status for import in terminal state",
                        detail={"status": record.status},
                    )
                resp = record.to_json()
            else:
                raise api_exceptions.ResourceNotFound(resource=operation_id, detail={})

        return resp, 200
    except api_exceptions.AnchoreApiError as err:
        return (
            make_response_error(err, in_httpcode=err.__response_code__),
            err.__response_code__,
        )
    except Exception as ex:
        return make_response_error(ex, in_httpcode=500), 500


def generate_import_bucket():
    return IMPORT_BUCKET


def generate_key(account, op_id, content_type, digest):
    return "{}/{}/{}/{}".format(account, op_id, content_type, digest)


@authorizer.requires_account(with_types=INTERNAL_SERVICE_ALLOWED)
def import_image_packages(operation_id):
    """
    POST /imports/images/{operation_id}/packages

    :param operation_id:
    :param sbom:
    :return:
    """

    return content_upload(operation_id, "packages", request)


@authorizer.requires_account(with_types=INTERNAL_SERVICE_ALLOWED)
def list_import_packages(operation_id: str):
    """
    GET /imports/images/{operations_id}/packages

    :param operation_id:
    :return:
    """

    return list_import_content(
        operation_id, ApiRequestContextProxy.namespace(), "packages"
    )


@authorizer.requires_account(with_types=INTERNAL_SERVICE_ALLOWED)
def import_image_dockerfile(operation_id):
    """
    POST /imports/images/{operation_id}/dockerfile

    :param operation_id:
    :param sbom:
    :return:
    """

    return content_upload(operation_id, "dockerfile", request)


@authorizer.requires_account(with_types=INTERNAL_SERVICE_ALLOWED)
def list_import_dockerfiles(operation_id: str):
    """
    GET /imports/images/{operations_id}/dockerfile

    :param operation_id:
    :return:
    """
    return list_import_content(
        operation_id, ApiRequestContextProxy.namespace(), "dockerfile"
    )


@authorizer.requires_account(with_types=INTERNAL_SERVICE_ALLOWED)
def import_image_manifest(operation_id):
    """
    POST /imports/images/{operation_id}/manifest

    :param operation_id:
    :return:
    """

    return content_upload(operation_id, "manifest", request)


@authorizer.requires_account(with_types=INTERNAL_SERVICE_ALLOWED)
def list_import_manifests(operation_id: str):
    """
    GET /imports/images/{operations_id}/manifest

    :param operation_id:
    :return:
    """
    return list_import_content(
        operation_id, ApiRequestContextProxy.namespace(), "manifest"
    )


@authorizer.requires_account(with_types=INTERNAL_SERVICE_ALLOWED)
def import_image_parent_manifest(operation_id):
    """
    POST /imports/images/{operation_id}/parent_manifest

    :param operation_id:
    :return:
    """

    return content_upload(operation_id, "parent_manifest", request)


@authorizer.requires_account(with_types=INTERNAL_SERVICE_ALLOWED)
def list_import_parent_manifests(operation_id: str):
    """
    GET /imports/images/{operations_id}/parent_manifest

    :param operation_id:
    :return:
    """
    return list_import_content(
        operation_id, ApiRequestContextProxy.namespace(), "parent_manifest"
    )


@authorizer.requires_account(with_types=INTERNAL_SERVICE_ALLOWED)
def import_image_config(operation_id):
    """
    POST /imports/images/{operation_id}/image_config

    :param operation_id:
    :return:
    """

    return content_upload(operation_id, "image_config", request)


@authorizer.requires_account(with_types=INTERNAL_SERVICE_ALLOWED)
def list_import_image_configs(operation_id: str):
    """
    GET /imports/images/{operations_id}/image_config

    :param operation_id:
    :return:
    """
    return list_import_content(
        operation_id, ApiRequestContextProxy.namespace(), "image_config"
    )


def content_upload(operation_id, content_type, request):
    """
    Generic handler for multiple types of content uploads. Still operates at the API layer

    :param operation_id:
    :param content_type:
    :param request:
    :return:
    """
    try:
        with session_scope() as db_session:
            record = (
                db_session.query(ImageImportOperation)
                .filter_by(
                    account=ApiRequestContextProxy.namespace(), uuid=operation_id
                )
                .one_or_none()
            )
            if not record:
                raise api_exceptions.ResourceNotFound(resource=operation_id, detail={})

            if not record.status.is_active():
                raise api_exceptions.ConflictingRequest(
                    message="import operation status does not allow uploads",
                    detail={"status": record.status},
                )

            if not request.content_length:
                raise api_exceptions.BadRequest(
                    message="Request must contain content-length header", detail={}
                )
            elif request.content_length > MAX_UPLOAD_SIZE:
                raise api_exceptions.BadRequest(
                    message="too large. Max size of 100MB supported for content",
                    detail={"content-length": request.content_length},
                )

            digest, created_at = save_import_content(
                db_session, operation_id, request.data, content_type
            )

        resp = {"digest": digest, "created_at": datetime_to_rfc3339(created_at)}

        return resp, 200
    except api_exceptions.AnchoreApiError as ex:
        return (
            make_response_error(ex, in_httpcode=ex.__response_code__),
            ex.__response_code__,
        )
    except Exception as ex:
        logger.exception("Unexpected error in api processing")
        return make_response_error(ex, in_httpcode=500), 500


def save_import_content(
    db_session, operation_id: str, content: bytes, content_type: str
) -> tuple:
    """
    Generic handler for content type saving that does not do any validation.

    :param operation_id:
    :param sbom:
    :return:
    """
    hasher = sha256(content)  # Direct bytes hash
    digest = hasher.digest().hex()

    found_content = (
        db_session.query(ImageImportContent)
        .filter(
            ImageImportContent.operation_id == operation_id,
            ImageImportContent.content_type == content_type,
            ImageImportContent.digest == digest,
        )
        .one_or_none()
    )

    if found_content:
        logger.info("Found existing record {}".format(found_content.digest))
        # Short circuit since already present
        return found_content.digest, found_content.created_at

    import_bucket = generate_import_bucket()
    key = generate_key(
        ApiRequestContextProxy.namespace(), operation_id, content_type, digest
    )

    content_record = ImageImportContent()
    content_record.account = ApiRequestContextProxy.namespace()
    content_record.digest = digest
    content_record.content_type = content_type
    content_record.operation_id = operation_id
    content_record.content_storage_bucket = import_bucket
    content_record.content_storage_key = key

    db_session.add(content_record)
    db_session.flush()

    mgr = manager.object_store.get_manager()
    resp = mgr.put_document(
        ApiRequestContextProxy.namespace(), import_bucket, key, ensure_str(content)
    )
    if not resp:
        # Abort the transaction
        raise Exception("Could not save into object store")

    return digest, content_record.created_at


def list_import_content(operation_id: str, account: str, content_type: str):
    """
    Generic way to list content of a given type from the db entries

    :param operation_id:
    :param account:
    :param content_type:
    :return:
    """
    try:
        with session_scope() as db_session:
            resp = []
            for x in (
                db_session.query(ImageImportContent)
                .join(ImageImportContent.operation)
                .filter(
                    ImageImportOperation.account == account,
                    ImageImportOperation.uuid == operation_id,
                    ImageImportContent.content_type == content_type,
                )
            ):
                resp.append(
                    {
                        "created_at": datetime_to_rfc3339(x.created_at),
                        "digest": x.digest,
                    }
                )

        return resp, 200
    except Exception as ex:
        return make_response_error(ex, in_httpcode=500), 500<|MERGE_RESOLUTION|>--- conflicted
+++ resolved
@@ -14,14 +14,10 @@
     ImageImportContent,
     ImportState,
 )
-<<<<<<< HEAD
-from anchore_engine.utils import datetime_to_rfc3339, ensure_str, ensure_bytes
-=======
 from anchore_engine.subsys import logger
 from anchore_engine.subsys.object_store import manager
 from anchore_engine.util.time import datetime_to_rfc3339
 from anchore_engine.utils import ensure_str
->>>>>>> 156a3b6a
 
 authorizer = get_authorizer()
 
