--- conflicted
+++ resolved
@@ -11,28 +11,17 @@
 from anchore_engine.clients.services.catalog import CatalogClient
 from anchore_engine.clients.services.policy_engine import PolicyEngineClient
 from anchore_engine.services.analyzer.utils import (
-<<<<<<< HEAD
-    fulltag_from_detail,
-    emit_events,
-    update_analysis_started,
-=======
     emit_events,
     get_tempdir,
->>>>>>> 156a3b6a
     update_analysis_complete,
     update_analysis_failed,
     get_tempdir,
 )
-<<<<<<< HEAD
-from anchore_engine.subsys import logger, events as events, metrics, taskstate
-from anchore_engine.common.models.schemas import AnalysisQueueMessage, ValidationError
-=======
 from anchore_engine.subsys import events, logger
 from anchore_engine.subsys.events.util import (
     analysis_complete_notification_factory,
     fulltag_from_detail,
 )
->>>>>>> 156a3b6a
 from anchore_engine.utils import AnchoreException
 from anchore_engine.services.analyzer.errors import (
     PolicyEngineClientError,
