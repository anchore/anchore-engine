FROM registry.access.redhat.com/ubi8/ubi:8.4 as anchore-engine-builder

######## This is stage1 where anchore wheels, binary deps, and any items from the source tree get staged to /build_output ########

ARG CLI_COMMIT

ENV LANG=en_US.UTF-8 LC_ALL=C.UTF-8
ENV GOPATH=/go
<<<<<<< HEAD
ENV SKOPEO_VERSION=v1.2.1
ENV SYFT_VERSION=v0.19.1
ENV GRYPE_VERSION=v0.13.0
=======

>>>>>>> 83b24371

COPY . /buildsource
WORKDIR /buildsource

RUN set -ex && \
    mkdir -p /build_output /build_output/deps /build_output/configs /build_output/wheels /build_output/cli_wheels

RUN set -ex && \
    echo "installing OS dependencies" && \
    yum update -y && \
    yum module disable -y python36 && yum module enable -y python38 && \
    yum install -y gcc make python38 git python38-wheel python38-devel python38-psycopg2 go  && \
    pip3 install pip==21.0.1 && \
    yum install -y https://download-ib01.fedoraproject.org/pub/epel/epel-release-latest-8.noarch.rpm && \
    yum install -y --downloadonly --downloaddir=/build_output/build_deps/ dpkg clamav clamav-update

# create anchore binaries
RUN set -ex && \
    echo "installing anchore" && \
    pip3 wheel --wheel-dir=/build_output/wheels . && \
    pip3 wheel --wheel-dir=/build_output/cli_wheels/ git+git://github.com/anchore/anchore-cli.git@"$CLI_COMMIT"\#egg=anchorecli && \
    cp ./LICENSE /build_output/ && \
    cp ./conf/default_config.yaml /build_output/configs/default_config.yaml && \
    cp ./docker-entrypoint.sh /build_output/configs/docker-entrypoint.sh && \
    cp -R ./conf/clamav /build_output/configs/

# stage anchore dependency binaries
RUN set -ex && \
    echo "installing GO" && \
    mkdir -p /go

RUN set -ex && \
<<<<<<< HEAD
    echo "installing Skopeo" && \
    git clone --branch "$SKOPEO_VERSION" https://github.com/containers/skopeo "${GOPATH}"/src/github.com/containers/skopeo && \
    cd "${GOPATH}"/src/github.com/containers/skopeo && \
    make install-binary DISABLE_CGO=1 && \
    cp /usr/bin/skopeo /build_output/deps/ && \
    cp default-policy.json /build_output/configs/skopeo-policy.json

RUN set -ex && \
=======
>>>>>>> 83b24371
    echo "installing Syft" && \
    curl -sSfL https://raw.githubusercontent.com/anchore/syft/main/install.sh | sh -s -- -b /build_output/deps "$SYFT_VERSION"

RUN set -ex && \
    echo "installing Grype" && \
    curl -sSfL https://raw.githubusercontent.com/anchore/grype/main/install.sh | sh -s -- -b /build_output/deps "$GRYPE_VERSION"

RUN tar -z -c -v -C /build_output -f /anchore-buildblob.tgz .

# Build setup section

FROM registry.access.redhat.com/ubi8/ubi:8.4 as anchore-engine-final

######## This is stage2 which does setup and install entirely from items from stage1's /build_output ########

ARG CLI_COMMIT
ARG ANCHORE_COMMIT
ARG ANCHORE_ENGINE_VERSION="0.10.0"
ARG ANCHORE_ENGINE_RELEASE="r0"

# Copy skopeo artifacts from build step
COPY --from=anchore-engine-builder /build_output /build_output

# Container metadata section

MAINTAINER dev@anchore.com

LABEL anchore_cli_commit="$CLI_COMMIT" \
      anchore_commit="$ANCHORE_COMMIT" \
      name="anchore-engine" \
      maintainer="dev@anchore.com" \
      vendor="Anchore Inc." \
      version="$ANCHORE_ENGINE_VERSION" \
      release="$ANCHORE_ENGINE_RELEASE" \
      summary="Anchore Engine - container image scanning service for policy-based security, best-practice and compliance enforcement." \
      description="Anchore is an open platform for container security and compliance that allows developers, operations, and security teams to discover, analyze, and certify container images on-premises or in the cloud. Anchore Engine is the on-prem, OSS, API accessible service that allows ops and developers to perform detailed analysis, run queries, produce reports and define policies on container images that can be used in CI/CD pipelines to ensure that only containers that meet your organization’s requirements are deployed into production."

# Environment variables to be present in running environment
ENV LANG=en_US.UTF-8 LC_ALL=C.UTF-8

# Default values overrideable at runtime of the container
ENV ANCHORE_CONFIG_DIR=/config \
    ANCHORE_SERVICE_DIR=/anchore_service \
    ANCHORE_LOG_LEVEL=INFO \
    ANCHORE_ENABLE_METRICS=false \
    ANCHORE_DISABLE_METRICS_AUTH=false \
    ANCHORE_INTERNAL_SSL_VERIFY=false \
    ANCHORE_WEBHOOK_DESTINATION_URL=null \
    ANCHORE_HINTS_ENABLED=false \
    ANCHORE_FEEDS_ENABLED=true \
    ANCHORE_FEEDS_SSL_VERIFY=true \
    ANCHORE_ENDPOINT_HOSTNAME=localhost \
    ANCHORE_EVENTS_NOTIFICATIONS_ENABLED=false \
    ANCHORE_CATALOG_NOTIFICATION_INTERVAL_SEC=30 \
    ANCHORE_FEED_SYNC_INTERVAL_SEC=21600 \
    ANCHORE_EXTERNAL_PORT=null \
    ANCHORE_EXTERNAL_TLS=false \
    ANCHORE_AUTHZ_HANDLER=native \
    ANCHORE_EXTERNAL_AUTHZ_ENDPOINT=null \
    ANCHORE_ADMIN_PASSWORD=null \
    ANCHORE_ADMIN_EMAIL=admin@myanchore \
    ANCHORE_HOST_ID="anchore-quickstart" \
    ANCHORE_DB_PORT=5432 \
    ANCHORE_DB_NAME=postgres \
    ANCHORE_DB_USER=postgres \
    SET_HOSTID_TO_HOSTNAME=false \
    ANCHORE_CLI_USER=admin \
    ANCHORE_CLI_PASS=foobar \
    ANCHORE_SERVICE_PORT=8228 \
    ANCHORE_CLI_URL="http://localhost:8228" \
    ANCHORE_FEEDS_URL="https://ancho.re/v1/service/feeds" \
    ANCHORE_FEEDS_CLIENT_URL="https://ancho.re/v1/account/users" \
    ANCHORE_FEEDS_TOKEN_URL="https://ancho.re/oauth/token" \
    ANCHORE_GLOBAL_CLIENT_READ_TIMEOUT=0 \
    ANCHORE_GLOBAL_CLIENT_CONNECT_TIMEOUT=0 \
    ANCHORE_AUTH_PUBKEY=null \
    ANCHORE_AUTH_PRIVKEY=null \
    ANCHORE_AUTH_SECRET=null \
    ANCHORE_OAUTH_ENABLED=false \
    ANCHORE_OAUTH_TOKEN_EXPIRATION=3600 \
    ANCHORE_AUTH_ENABLE_HASHED_PASSWORDS=false \
    AUTHLIB_INSECURE_TRANSPORT=true \
    ANCHORE_MAX_COMPRESSED_IMAGE_SIZE_MB=-1 \
    ANCHORE_GLOBAL_SERVER_REQUEST_TIMEOUT_SEC=180 \
    ANCHORE_VULNERABILITIES_PROVIDER="legacy" \
    ANCHORE_GRYPE_DB_URL="https://toolbox-data.anchore.io/grype/databases/listing.json" \
    ANCHORE_ENABLE_PACKAGE_FILTERING="true"


# Insecure transport required in case for things like tls sidecars

# Container run environment settings

#VOLUME /analysis_scratch
EXPOSE "${ANCHORE_SERVICE_PORT}"

# Build dependencies

RUN set -ex && \
    yum update -y && \
    yum module disable -y python36 && yum module enable -y python38 && \
    yum install -y python38 python38-wheel procps psmisc python38-psycopg2 skopeo && \
    pip3 install pip==21.0.1

# Setup container default configs and directories

WORKDIR /anchore-engine

# Perform OS setup

RUN set -ex && \
    groupadd --gid 1000 anchore && \
    useradd --uid 1000 --gid anchore --shell /bin/bash --create-home anchore && \
    mkdir /config && \
    mkdir /licenses && \
    mkdir -p /workspace_preload /var/log/anchore /var/run/anchore /analysis_scratch /workspace /anchore_service/bundles "${ANCHORE_SERVICE_DIR}"/bundles /home/anchore/clamav/db && \
    cp /build_output/LICENSE /licenses/ && \
    cp /build_output/configs/default_config.yaml /config/config.yaml && \
    cp /build_output/configs/docker-entrypoint.sh /docker-entrypoint.sh && \
    cp /build_output/configs/clamav/freshclam.conf /home/anchore/clamav/ && \
    chown -R 1000:0 /workspace_preload /var/log/anchore /var/run/anchore /analysis_scratch /workspace /anchore_service "${ANCHORE_SERVICE_DIR}" /home/anchore && \
    chmod -R g+rwX /workspace_preload /var/log/anchore /var/run/anchore /analysis_scratch /workspace /anchore_service "${ANCHORE_SERVICE_DIR}" /home/anchore && \
    chmod -R ug+rw /home/anchore/clamav && \
    md5sum /config/config.yaml > /config/build_installed && \
    chmod +x /docker-entrypoint.sh


# Perform any base OS specific setup

# Perform the cli install into a virtual env
RUN set -ex && \
    python3 -m venv /anchore-cli && \
    source /anchore-cli/bin/activate && \
    pip3 install --no-index --find-links=/build_output/cli_wheels/ anchorecli && \
    deactivate

# Perform the anchore-engine build and install

RUN set -ex && \
    pip3 install --no-index --find-links=/build_output/wheels/ anchore-engine && \
    cp /build_output/deps/syft /usr/bin/syft && \
    cp /build_output/deps/grype /usr/bin/grype && \
    #yum install -y /build_output/deps/*.rpm && \
    rm -rf /build_output /root/.cache

# Container runtime instructions

HEALTHCHECK --start-period=20s \
    CMD curl -f http://localhost:8228/health || exit 1

USER 1000

ENTRYPOINT ["/docker-entrypoint.sh"]
CMD ["anchore-manager", "service", "start", "--all"]<|MERGE_RESOLUTION|>--- conflicted
+++ resolved
@@ -6,13 +6,8 @@
 
 ENV LANG=en_US.UTF-8 LC_ALL=C.UTF-8
 ENV GOPATH=/go
-<<<<<<< HEAD
-ENV SKOPEO_VERSION=v1.2.1
 ENV SYFT_VERSION=v0.19.1
 ENV GRYPE_VERSION=v0.13.0
-=======
-
->>>>>>> 83b24371
 
 COPY . /buildsource
 WORKDIR /buildsource
@@ -45,17 +40,6 @@
     mkdir -p /go
 
 RUN set -ex && \
-<<<<<<< HEAD
-    echo "installing Skopeo" && \
-    git clone --branch "$SKOPEO_VERSION" https://github.com/containers/skopeo "${GOPATH}"/src/github.com/containers/skopeo && \
-    cd "${GOPATH}"/src/github.com/containers/skopeo && \
-    make install-binary DISABLE_CGO=1 && \
-    cp /usr/bin/skopeo /build_output/deps/ && \
-    cp default-policy.json /build_output/configs/skopeo-policy.json
-
-RUN set -ex && \
-=======
->>>>>>> 83b24371
     echo "installing Syft" && \
     curl -sSfL https://raw.githubusercontent.com/anchore/syft/main/install.sh | sh -s -- -b /build_output/deps "$SYFT_VERSION"
 
